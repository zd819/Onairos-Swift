import Foundation

/// API client logging level
public enum APILogLevel: Int {
    case none = 0
    case error = 1
    case info = 2
    case debug = 3
    case verbose = 4
}

/// Main API client for Onairos backend communication
public class OnairosAPIClient {
    
    /// Shared instance
    public static let shared = OnairosAPIClient()
    
    /// Base URL for API requests
    private var baseURL: String = "https://api2.onairos.uk"
    
    /// URL session for network requests
    private let session: URLSession
    
    /// Request timeout interval
    private let timeoutInterval: TimeInterval = 30.0
    
    /// Logging level
    public var logLevel: APILogLevel = .error
    
    /// Enable detailed logging (includes request/response bodies)
    public var enableDetailedLogging: Bool = false
    
    /// Private initializer
    public init() {
        let config = URLSessionConfiguration.default
        config.timeoutIntervalForRequest = timeoutInterval
        config.timeoutIntervalForResource = timeoutInterval * 2
        self.session = URLSession(configuration: config)
    }
    
    /// Configure the API client
    /// - Parameters:
    ///   - baseURL: Base URL for API requests (optional, will be overridden by API key service if initialized)
    ///   - logLevel: Logging level for debugging
    ///   - enableDetailedLogging: Whether to log request/response bodies
    public func configure(baseURL: String? = nil, logLevel: APILogLevel = .error, enableDetailedLogging: Bool = false) {
        // Use base URL from API key service if available, otherwise use provided URL
        if let keyService = try? OnairosAPIKeyService.shared.getAuthHeaders() {
            // API key service is initialized, get base URL from it
            // Note: We'll get the actual base URL in the request methods
            log("🔧 OnairosAPIClient using API key service configuration", level: .info)
        } else if let baseURL = baseURL {
            self.baseURL = baseURL
        }
        
        self.logLevel = logLevel
        self.enableDetailedLogging = enableDetailedLogging
        
        log("🔧 OnairosAPIClient configured:", level: .info)
        log("   Log Level: \(logLevel)", level: .info)
        log("   Detailed Logging: \(enableDetailedLogging)", level: .info)
    }
    
    // MARK: - Logging
    
    /// Log message with level
    /// - Parameters:
    ///   - message: Message to log
    ///   - level: Log level
    private func log(_ message: String, level: APILogLevel) {
        guard level.rawValue <= logLevel.rawValue else { return }
        
        let prefix: String
        switch level {
        case .none:
            return
        case .error:
            prefix = "❌ [OnairosAPI ERROR]"
        case .info:
            prefix = "ℹ️ [OnairosAPI INFO]"
        case .debug:
            prefix = "🐛 [OnairosAPI DEBUG]"
        case .verbose:
            prefix = "📝 [OnairosAPI VERBOSE]"
        }
        
        print("\(prefix) \(message)")
    }
    
    /// Log request details
    /// - Parameters:
    ///   - request: URL request
    ///   - body: Request body data
    private func logRequest(_ request: URLRequest, body: Data?) {
        log("📤 Outgoing Request:", level: .debug)
        log("   URL: \(request.url?.absoluteString ?? "nil")", level: .debug)
        log("   Method: \(request.httpMethod ?? "nil")", level: .debug)
        log("   Headers: \(request.allHTTPHeaderFields ?? [:])", level: .verbose)
        
        if enableDetailedLogging, let body = body {
            if let bodyString = String(data: body, encoding: .utf8) {
                log("   Body: \(bodyString)", level: .verbose)
            } else {
                log("   Body: <binary data \(body.count) bytes>", level: .verbose)
            }
        }
    }
    
    /// Log response details
    /// - Parameters:
    ///   - response: URL response
    ///   - data: Response data
    ///   - error: Error if any
    private func logResponse(_ response: URLResponse?, data: Data?, error: Error?) {
        if let error = error {
            log("📥 Response Error: \(error.localizedDescription)", level: .error)
            return
        }
        
        guard let httpResponse = response as? HTTPURLResponse else {
            log("📥 Invalid Response: Not HTTP response", level: .error)
            return
        }
        
        let statusEmoji = httpResponse.statusCode >= 200 && httpResponse.statusCode < 300 ? "✅" : "❌"
        log("📥 \(statusEmoji) Response:", level: .debug)
        log("   Status: \(httpResponse.statusCode)", level: .debug)
        log("   Headers: \(httpResponse.allHeaderFields)", level: .verbose)
        
        if enableDetailedLogging, let data = data {
            if let responseString = String(data: data, encoding: .utf8) {
                log("   Body: \(responseString)", level: .verbose)
            } else {
                log("   Body: <binary data \(data.count) bytes>", level: .verbose)
            }
        }
    }
    
    // MARK: - Email Verification
    
    /// Check if user has existing account
    /// - Returns: True if account exists
    public func checkExistingAccount() async throws -> Bool {
        // For demo purposes, simulate API call
        // In production, this would check against user database
        try await Task.sleep(nanoseconds: 500_000_000) // 0.5 second delay
        
        // Return false for now - all users go through onboarding
        // In production: return actual account existence status
        return false
    }
    
    /// Request email verification code
    /// - Parameter email: Email address to verify
    /// - Returns: Full email verification response
    public func requestEmailVerification(email: String) async -> Result<EmailVerificationResponse, OnairosError> {
        log("🚀 Requesting email verification for: \(email)", level: .info)
        
        let request = EmailVerificationRequest.requestCode(email: email)
        
        let result = await performRequest(
            endpoint: "/email/verification",
            method: .POST,
            body: request,
            responseType: EmailVerificationResponse.self
        )
        
        switch result {
        case .success(let response):
            log("✅ Email verification request - Full Response: \(response)", level: .info)
            return .success(response)
        case .failure(let error):
            log("❌ Email verification request failed: \(error.localizedDescription)", level: .error)
            return .failure(enhanceEmailVerificationError(error, operation: "request"))
        }
    }
    
    /// Verify email with code and get JWT token
    /// - Parameters:
    ///   - email: Email address
    ///   - code: Verification code
    /// - Returns: Full email verification response with JWT token
    public func verifyEmailCode(email: String, code: String) async -> Result<EmailVerificationResponse, OnairosError> {
        log("🚀 Verifying email code for: \(email) with code: \(code)", level: .info)
        
        let request = EmailVerificationRequest.verifyCode(email: email, code: code)
        
        let result = await performRequest(
            endpoint: "/email/verification",
            method: .POST,
            body: request,
            responseType: EmailVerificationResponse.self
        )
        
        switch result {
        case .success(let response):
            log("✅ Email verification - Full Response: \(response)", level: .info)
            
            // Handle JWT token if verification is successful
            if response.isSuccessfulVerification {
                if let jwtToken = response.userJWTToken {
<<<<<<< HEAD
                    let success = JWTTokenManager.shared.storeJWTToken(jwtToken)
                    log("🔐 JWT token stored: \(success ? "✅ Success" : "❌ Failed")", level: success ? .info : .error)
                }
=======
                    let success = await JWTTokenManager.shared.storeJWTToken(jwtToken)
                    
                    if success {
                        log("✅ JWT token stored successfully in keychain", level: .info)
                        
                        // Log user info from JWT token (if available)
                        if let userInfo = await JWTTokenManager.shared.getUserInfoFromToken() {
                            log("📋 User info from JWT token:", level: .info)
                            log("   - User ID: \(userInfo["userId"] ?? "N/A")", level: .info)
                            log("   - Email: \(userInfo["email"] ?? "N/A")", level: .info)
                            log("   - Verified: \(userInfo["verified"] ?? "N/A")", level: .info)
                            if let exp = userInfo["exp"] as? TimeInterval {
                                let expDate = Date(timeIntervalSince1970: exp)
                                log("   - Expires: \(expDate)", level: .info)
                            }
                        }
                    } else {
                        log("❌ Failed to store JWT token in keychain", level: .error)
                    }
                }
                
                log("✅ Email verification successful - JWT token available", level: .info)
            } else if response.success {
                log("⚠️ Email verification successful but no JWT token received", level: .error)
            } else {
                log("❌ Email verification failed", level: .error)
            }
            
            // Log additional response info
            if let existingUser = response.existingUser {
                log("👤 User status: \(existingUser ? "Existing" : "New") user", level: .info)
            }
            if let testingMode = response.testingMode {
                log("🧪 Testing mode enabled: \(testingMode)", level: .info)
            }
            if let accountInfo = response.accountInfo {
                log("📋 Account info received: \(accountInfo)", level: .info)
>>>>>>> b2f9567f
            }
            
            return .success(response)
        case .failure(let error):
            log("❌ Email verification failed: \(error.localizedDescription)", level: .error)
            return .failure(enhanceEmailVerificationError(error, operation: "verify"))
        }
    }
    
    /// Check email verification status
    /// - Parameter email: Email address
    /// - Returns: Verification status
    public func checkEmailVerificationStatus(email: String) async -> Result<EmailVerificationStatusResponse, OnairosError> {
        return await performRequestWithDictionary(
            endpoint: "/email/verify/status", 
            method: .POST, 
            body: ["email": email], 
            responseType: EmailVerificationStatusResponse.self
        )
    }
    
    /// Enhance email verification errors with more context
    /// - Parameters:
    ///   - error: Original error
    ///   - operation: The operation that failed (request/verify)
    /// - Returns: Enhanced error with more context
    private func enhanceEmailVerificationError(_ error: OnairosError, operation: String) -> OnairosError {
        switch error {
        case .networkUnavailable:
            return .emailVerificationFailed("Network connection unavailable. The email \(operation) service cannot be reached.")
        case .apiError(let message, let statusCode):
            if let statusCode = statusCode {
                switch statusCode {
                case 404:
                    return .emailVerificationFailed("Email \(operation) service is temporarily unavailable. Please try again later.")
                case 429:
                    return .emailVerificationFailed("Too many email \(operation) attempts. Please wait a moment before trying again.")
                case 500...599:
                    return .emailVerificationFailed("Email \(operation) service is experiencing issues. Please try again later.")
                default:
                    return .emailVerificationFailed("Email \(operation) failed: \(message)")
                }
            } else {
                return .emailVerificationFailed("Email \(operation) failed: \(message)")
            }
        case .networkError(let reason):
            return .emailVerificationFailed("Network error during email \(operation): \(reason)")
        default:
            return .emailVerificationFailed("Email \(operation) failed due to an unexpected error. Please check your internet connection and try again.")
        }
    }
    
    // MARK: - Platform Authentication
    
    /// Get authorization URL for platform
    /// - Parameters:
    ///   - platform: Platform to get authorization URL for
    ///   - userEmail: User email for the request
    /// - Returns: Authorization URL response
    public func getAuthorizationURL(platform: Platform, userEmail: String) async -> Result<AuthorizationURLResponse, OnairosError> {
        log("🚀 Requesting authorization URL for platform: \(platform.rawValue)", level: .info)
        
        // Enable detailed logging for debugging
        let originalDetailedLogging = enableDetailedLogging
        enableDetailedLogging = true
        
        // Get the actual username from UserDefaults (saved during email verification)
        let username = UserDefaults.standard.string(forKey: "onairos_username") ?? extractUsername(from: userEmail)
        
        // Build complete OAuth request parameters that the backend expects
        let requestBody: [String: Any] = [
            "response_type": "code",
            "redirect_uri": "onairos://oauth/callback", // Default redirect URI
            "scope": platform.oauthScopes,
            "state": generateStateParameter(),
            "email": userEmail,
            "session": [
                "username": username
            ]
        ]
        
        log("📤 Sending authorization URL request with body: \(requestBody)", level: .debug)
        
        let result = await performRequestWithDictionary(
            endpoint: "/\(platform.rawValue)/authorize",
            method: .POST,
            body: requestBody,
            responseType: AuthorizationURLResponse.self
        )
        
        // Restore original logging setting
        enableDetailedLogging = originalDetailedLogging
        
        return result
    }
    
    /// Generate state parameter for OAuth security
    /// - Returns: Random state string
    private func generateStateParameter() -> String {
        let characters = "abcdefghijklmnopqrstuvwxyzABCDEFGHIJKLMNOPQRSTUVWXYZ0123456789"
        return String((0..<32).map { _ in characters.randomElement() ?? "a" })
    }
    
    /// Extract username from email address
    /// - Parameter email: Full email address
    /// - Returns: Username (part before @)
    private func extractUsername(from email: String) -> String {
        let components = email.components(separatedBy: "@")
        return components.first ?? email
    }
    
    /// Authenticate with platform (user-authenticated operation)
    /// - Parameter request: Platform authentication request
    /// - Returns: Authentication response
    public func authenticatePlatform(_ request: PlatformAuthRequest) async -> Result<PlatformAuthResponse, OnairosError> {
        log("📤 Authenticating platform with JWT authentication: \(request.platform)", level: .info)
        
        let endpoint = "/\(request.platform)/authorize"
        
        // Convert PlatformAuthRequest to dictionary for JWT authentication
        var requestBody: [String: Any] = [
            "platform": request.platform
        ]
        
        if let accessToken = request.accessToken {
            requestBody["accessToken"] = accessToken
        }
        if let refreshToken = request.refreshToken {
            requestBody["refreshToken"] = refreshToken
        }
        if let idToken = request.idToken {
            requestBody["idToken"] = idToken
        }
        if let authCode = request.authCode {
            requestBody["authCode"] = authCode
        }
        if let userData = request.userData {
            requestBody["userData"] = userData.mapValues { $0.value }
        }
        if let session = request.session {
            requestBody["session"] = ["username": session.username]
        }
        
        return await performUserAuthenticatedRequestWithDictionary(
            endpoint: endpoint,
            method: .POST,
            body: requestBody,
            responseType: PlatformAuthResponse.self
        )
    }
    
    /// Authenticate with platform (with explicit username)
    /// - Parameters:
    ///   - platform: Platform name (e.g., "pinterest", "linkedin")
    ///   - accessToken: OAuth access token
    ///   - refreshToken: OAuth refresh token (optional)
    ///   - authCode: Authorization code (optional)
    ///   - username: Username for session identification
    /// - Returns: Authentication response
    public func authenticatePlatform(
        platform: String,
        accessToken: String,
        refreshToken: String? = nil,
        authCode: String? = nil,
        username: String
    ) async -> Result<PlatformAuthResponse, OnairosError> {
        let request = PlatformAuthRequest(
            platform: platform,
            accessToken: accessToken,
            refreshToken: refreshToken,
            authCode: authCode,
            username: username
        )
        
        return await authenticatePlatform(request)
    }
    
    /// Authenticate YouTube with native tokens (user-authenticated operation)
    /// - Parameters:
    ///   - accessToken: YouTube access token
    ///   - refreshToken: YouTube refresh token
    ///   - idToken: ID token from Google Sign-In
    ///   - username: Optional username for session (if not provided, will use stored username)
    /// - Returns: Authentication response
    public func authenticateYouTube(
        accessToken: String,
        refreshToken: String,
        idToken: String?,
        username: String? = nil
    ) async -> Result<PlatformAuthResponse, OnairosError> {
        log("📤 Authenticating YouTube with JWT authentication for user", level: .info)
        
        // Create request body for JWT-authenticated YouTube connection
        var requestBody: [String: Any] = [
            "platform": "youtube",
            "accessToken": accessToken,
            "refreshToken": refreshToken
        ]
        
        if let idToken = idToken {
            requestBody["idToken"] = idToken
        }
        
        if let username = username {
            requestBody["session"] = ["username": username]
        }
        
        // Use JWT-authenticated request method
        return await performUserAuthenticatedRequestWithDictionary(
            endpoint: "/youtube/native-auth",
            method: .POST,
            body: requestBody,
            responseType: PlatformAuthResponse.self
        )
    }
    
    /// Refresh YouTube token (user-authenticated operation)
    /// - Parameter refreshToken: Refresh token
    /// - Returns: New access token
    public func refreshYouTubeToken(refreshToken: String) async -> Result<String, OnairosError> {
        log("📤 Refreshing YouTube token with JWT authentication for user", level: .info)
        
        let body = ["refresh_token": refreshToken]
        
        return await performUserAuthenticatedRequestWithDictionary(
            endpoint: "/youtube/refresh-token",
            method: .POST,
            body: body,
            responseType: [String: AnyCodable].self
        ).map { response in
            response["access_token"]?.value as? String ?? ""
        }
    }
    
    /// Revoke platform connection (user-authenticated operation)
    /// - Parameter platform: Platform to revoke
    /// - Returns: Success status
    public func revokePlatform(_ platform: String) async -> Result<Bool, OnairosError> {
        log("📤 Revoking platform connection with JWT authentication for user: \(platform)", level: .info)
        
        let body = ["platform": platform]
        
        return await performUserAuthenticatedRequestWithDictionary(
            endpoint: "/revoke",
            method: .POST,
            body: body,
            responseType: [String: AnyCodable].self
        ).map { response in
            response["success"]?.value as? Bool ?? false
        }
    }
    
    // MARK: - User Registration
    
    /// Register user with Enoch system (user-authenticated operation)
    /// - Parameter request: User registration request
    /// - Returns: Registration response
    public func registerUser(_ request: UserRegistrationRequest) async -> Result<[String: Any], OnairosError> {
        log("📤 Registering user with Enoch system using JWT authentication", level: .info)
        
        // Convert UserRegistrationRequest to dictionary for JWT authentication
        var requestBody: [String: Any] = [
            "email": request.email,
            "pin": request.pin
        ]
        
        // Convert connected platforms data
        if !request.connectedPlatforms.isEmpty {
            requestBody["connectedPlatforms"] = request.connectedPlatforms.mapValues { platformData in
                var dict: [String: Any] = [
                    "platform": platformData.platform,
                    "accessToken": platformData.accessToken
                ]
                
                if let refreshToken = platformData.refreshToken {
                    dict["refreshToken"] = refreshToken
                }
                if let expiresAt = platformData.expiresAt {
                    dict["expiresAt"] = expiresAt.timeIntervalSince1970
                }
                if let userData = platformData.userData {
                    dict["userData"] = userData
                }
                
                return dict
            }
        }
        
        return await performUserAuthenticatedRequestWithDictionary(
            endpoint: "/register/enoch",
            method: .POST,
            body: requestBody,
            responseType: [String: AnyCodable].self
        ).map { response in
            response.mapValues { $0.value }
        }
    }
    
    // MARK: - AI Training
    
    /// Start AI model training (user-authenticated operation)
    /// - Parameters:
    ///   - socketId: Socket.IO connection ID
    ///   - userData: User data for training
    /// - Returns: Training start response
    public func startAITraining(socketId: String, userData: [String: Any]) async -> Result<[String: Any], OnairosError> {
        log("📤 Starting AI training with JWT authentication for user", level: .info)
        
        var body = userData
        body["socket_id"] = socketId
        
        return await performUserAuthenticatedRequestWithDictionary(
            endpoint: "/enoch/trainModel/mobile",
            method: .POST,
            body: body,
            responseType: [String: AnyCodable].self
        ).map { response in
            response.mapValues { $0.value }
        }
    }
    
    /// Test the API client connection (for debugging)
    /// - Returns: Simple test response
    public func testConnection() async -> Result<[String: Any], OnairosError> {
        log("🧪 Testing API connection", level: .info)
        
        // Enable detailed logging for debugging
        let originalDetailedLogging = enableDetailedLogging
        enableDetailedLogging = true
        
        let result = await performRequestWithoutBody(
            endpoint: "/health",
            method: .GET,
            responseType: [String: AnyCodable].self
        ).map { response in
            response.mapValues { $0.value }
        }
        
        // Restore original logging setting
        enableDetailedLogging = originalDetailedLogging
        
        return result
    }
    
    /// Check API health
    /// - Returns: Health status
    public func healthCheck() async -> Result<Bool, OnairosError> {
        return await performRequestWithoutBody(
            endpoint: "/health",
            method: .GET,
            responseType: [String: AnyCodable].self
        ).map { response in
            response["status"]?.value as? String == "ok"
        }
    }
    
    // MARK: - Generic Request Handler
    
    /// Perform HTTP request with Codable body
    /// - Parameters:
    ///   - endpoint: API endpoint
    ///   - method: HTTP method
    ///   - body: Request body (optional)
    ///   - responseType: Expected response type
    /// - Returns: Decoded response or error
    private func performRequest<T: Codable, U: Codable>(
        endpoint: String,
        method: HTTPMethod,
        body: T?,
        responseType: U.Type
    ) async -> Result<U, OnairosError> {
        
        log("🚀 Starting API request to \(endpoint)", level: .info)
        
        // Try to get URL and headers from API key service first
        let (requestURL, requestHeaders) = getRequestURLAndHeaders(endpoint: endpoint)
        
        guard let url = requestURL else {
            let error = OnairosError.configurationError("Invalid URL configuration")
            log("❌ Invalid URL configuration for endpoint: \(endpoint)", level: .error)
            return .failure(error)
        }
        
        var request = URLRequest(url: url)
        request.httpMethod = method.rawValue
        
        // Add headers (from API key service or default)
        for (key, value) in requestHeaders {
            request.setValue(value, forHTTPHeaderField: key)
        }
        
        var requestBodyData: Data?
        
        // Add request body if provided
        if let body = body {
            do {
                requestBodyData = try JSONEncoder().encode(body)
                request.httpBody = requestBodyData
                log("✅ Request body encoded successfully", level: .debug)
            } catch {
                let errorMsg = "Failed to encode request body: \(error.localizedDescription)"
                log("❌ \(errorMsg)", level: .error)
                return .failure(.unknownError(errorMsg))
            }
        }
        
        // Log request details
        logRequest(request, body: requestBodyData)
        
        // Perform request
        do {
            log("⏳ Sending HTTP request...", level: .debug)
            let (data, response) = try await session.data(for: request)
            
            // Log response details
            logResponse(response, data: data, error: nil)
            
            // Check for HTTP errors and get status code
            var statusCode: Int = 0
            if let httpResponse = response as? HTTPURLResponse {
                statusCode = httpResponse.statusCode
                guard 200...299 ~= httpResponse.statusCode else {
                    // Handle rate limiting specifically
                    if httpResponse.statusCode == 429 {
                        log("⚠️ Rate limit exceeded", level: .error)
                        return .failure(.rateLimitExceeded("Rate limit exceeded. Please wait before making more requests."))
                    }
                    
                    let error = OnairosError.fromHTTPResponse(data: data, response: response, error: nil)
                    log("❌ HTTP error \(httpResponse.statusCode): \(error.localizedDescription)", level: .error)
                    return .failure(error)
                }
                log("✅ HTTP request successful (\(httpResponse.statusCode))", level: .info)
            }
            
            // Decode response
            do {
                let decoder = JSONDecoder()
                
                // Try to decode as unified response format first
                if let jsonObject = try? JSONSerialization.jsonObject(with: data) as? [String: Any],
                   let success = jsonObject["success"] as? Bool {
                    
                    if success {
                        // Success response - decode the expected type
                        let result = try decoder.decode(responseType, from: data)
                        log("✅ Response decoded successfully", level: .debug)
                        return .success(result)
                    } else {
                        // Error response - extract error information
                        let errorMessage = jsonObject["error"] as? String ?? "Unknown error"
                        let errorCode = jsonObject["code"] as? String
                        log("❌ API returned error: \(errorMessage)", level: .error)
                        
                        if let errorCode = errorCode {
                            return .failure(.apiError("\(errorMessage) (Code: \(errorCode))", statusCode))
                        } else {
                            return .failure(.apiError(errorMessage, statusCode))
                        }
                    }
                } else {
                    // Fallback to direct decoding for legacy responses
                    let result = try decoder.decode(responseType, from: data)
                    log("✅ Response decoded successfully (legacy format)", level: .debug)
                    return .success(result)
                }
            } catch {
                let errorMsg = "Failed to decode response: \(error.localizedDescription)"
                log("❌ \(errorMsg)", level: .error)
                if enableDetailedLogging, let dataString = String(data: data, encoding: .utf8) {
                    log("   Raw response: \(dataString)", level: .error)
                }
                return .failure(.unknownError(errorMsg))
            }
            
        } catch {
            let onairosError = OnairosError.fromHTTPResponse(data: nil, response: nil, error: error)
            log("❌ Network request failed: \(error.localizedDescription)", level: .error)
            logResponse(nil, data: nil, error: error)
            return .failure(onairosError)
        }
    }
    
    /// Perform request without body
    /// - Parameters:
    ///   - endpoint: API endpoint
    ///   - method: HTTP method
    ///   - responseType: Expected response type
    /// - Returns: Decoded response or error
    private func performRequestWithoutBody<U: Codable>(
        endpoint: String,
        method: HTTPMethod,
        responseType: U.Type
    ) async -> Result<U, OnairosError> {
        
        guard let url = URL(string: baseURL + endpoint) else {
            return .failure(.configurationError("Invalid URL: \(baseURL + endpoint)"))
        }
        
        var request = URLRequest(url: url)
        request.httpMethod = method.rawValue
        request.setValue("application/json", forHTTPHeaderField: "Content-Type")
        request.setValue("OnairosSwift/3.0.72", forHTTPHeaderField: "User-Agent")
        request.setValue("3.0.72", forHTTPHeaderField: "X-SDK-Version")
        request.setValue("production", forHTTPHeaderField: "X-SDK-Environment")
        request.setValue("developer", forHTTPHeaderField: "X-API-Key-Type")
        request.setValue(ISO8601DateFormatter().string(from: Date()), forHTTPHeaderField: "X-Timestamp")
        
        // Perform request
        do {
            let (data, response) = try await session.data(for: request)
            
            // Check for HTTP errors
            if let httpResponse = response as? HTTPURLResponse {
                guard 200...299 ~= httpResponse.statusCode else {
                    return .failure(OnairosError.fromHTTPResponse(data: data, response: response, error: nil))
                }
            }
            
            // Decode response
            do {
                let decoder = JSONDecoder()
                let result = try decoder.decode(responseType, from: data)
                return .success(result)
            } catch {
                return .failure(.unknownError("Failed to decode response: \(error.localizedDescription)"))
            }
            
        } catch {
            return .failure(OnairosError.fromHTTPResponse(data: nil, response: nil, error: error))
        }
    }
    
    /// Perform request with dictionary body
    /// - Parameters:
    ///   - endpoint: API endpoint
    ///   - method: HTTP method
    ///   - body: Dictionary body
    ///   - responseType: Expected response type
    /// - Returns: Decoded response or error
    private func performRequestWithDictionary<U: Codable>(
        endpoint: String,
        method: HTTPMethod,
        body: [String: Any],
        responseType: U.Type
    ) async -> Result<U, OnairosError> {
        
        log("🚀 Starting dictionary request to \(endpoint)", level: .info)
        
        // Try to get URL and headers from API key service first
        let (requestURL, requestHeaders) = getRequestURLAndHeaders(endpoint: endpoint)
        
        guard let url = requestURL else {
            let error = OnairosError.configurationError("Invalid URL configuration")
            log("❌ Invalid URL configuration for endpoint: \(endpoint)", level: .error)
            return .failure(error)
        }
        
        var request = URLRequest(url: url)
        request.httpMethod = method.rawValue
        
        // Add headers (from API key service or default)
        for (key, value) in requestHeaders {
            request.setValue(value, forHTTPHeaderField: key)
        }
        
        // Add request body
        var requestBodyData: Data?
        do {
            requestBodyData = try JSONSerialization.data(withJSONObject: body)
            request.httpBody = requestBodyData
            log("✅ Request body encoded successfully", level: .debug)
        } catch {
            let errorMsg = "Failed to encode request body: \(error.localizedDescription)"
            log("❌ \(errorMsg)", level: .error)
            return .failure(.unknownError(errorMsg))
        }
        
        // Log request details
        logRequest(request, body: requestBodyData)
        
        // Perform request
        do {
            log("⏳ Sending HTTP request...", level: .debug)
            let (data, response) = try await session.data(for: request)
            
            // Log response details
            logResponse(response, data: data, error: nil)
            
            // Check for HTTP errors and get status code
            var statusCode: Int = 0
            if let httpResponse = response as? HTTPURLResponse {
                statusCode = httpResponse.statusCode
                guard 200...299 ~= httpResponse.statusCode else {
                    // Handle rate limiting specifically
                    if httpResponse.statusCode == 429 {
                        log("⚠️ Rate limit exceeded", level: .error)
                        return .failure(.rateLimitExceeded("Rate limit exceeded. Please wait before making more requests."))
                    }
                    
                    let error = OnairosError.fromHTTPResponse(data: data, response: response, error: nil)
                    log("❌ HTTP error \(httpResponse.statusCode): \(error.localizedDescription)", level: .error)
                    return .failure(error)
                }
                log("✅ HTTP request successful (\(httpResponse.statusCode))", level: .info)
            }
            
            // Check if we have any data
            guard !data.isEmpty else {
                log("❌ Empty response data received", level: .error)
                return .failure(.unknownError("Empty response data"))
            }
            
            // Log raw response for debugging
            if let responseString = String(data: data, encoding: .utf8) {
                log("📥 Raw response: \(responseString)", level: .debug)
            }
            
            // Decode response
            do {
                let decoder = JSONDecoder()
                
                // Try to decode as unified response format first
                if let jsonObject = try? JSONSerialization.jsonObject(with: data) as? [String: Any],
                   let success = jsonObject["success"] as? Bool {
                    
                    if success {
                        // Success response - decode the expected type
                        let result = try decoder.decode(responseType, from: data)
                        log("✅ Response decoded successfully", level: .debug)
                        return .success(result)
                    } else {
                        // Error response - extract error information
                        let errorMessage = jsonObject["error"] as? String ?? "Unknown error"
                        let errorCode = jsonObject["code"] as? String
                        log("❌ API returned error: \(errorMessage)", level: .error)
                        
                        if let errorCode = errorCode {
                            return .failure(.apiError("\(errorMessage) (Code: \(errorCode))", statusCode))
                        } else {
                            return .failure(.apiError(errorMessage, statusCode))
                        }
                    }
                } else {
                    // Fallback to direct decoding for legacy responses
                    let result = try decoder.decode(responseType, from: data)
                    log("✅ Response decoded successfully (legacy format)", level: .debug)
                    return .success(result)
                }
            } catch {
                let errorMsg = "Failed to decode response: \(error.localizedDescription)"
                log("❌ \(errorMsg)", level: .error)
                if enableDetailedLogging, let dataString = String(data: data, encoding: .utf8) {
                    log("   Raw response: \(dataString)", level: .error)
                }
                return .failure(.unknownError(errorMsg))
            }
            
        } catch {
            let onairosError = OnairosError.fromHTTPResponse(data: nil, response: nil, error: error)
            log("❌ Network request failed: \(error.localizedDescription)", level: .error)
            logResponse(nil, data: nil, error: error)
            return .failure(onairosError)
        }
    }
    
    /// Submit PIN to backend endpoint with retry mechanism
    /// - Parameter request: PIN submission request with username and pin
    /// - Returns: Result with PIN submission response
    public func submitPIN(_ request: PINSubmissionRequest) async -> Result<PINSubmissionResponse, OnairosError> {
        log("📤 Submitting PIN to backend for user: \(request.username) using JWT authentication", level: .info)
        
        // ENHANCED DEBUG: Check JWT token before submission
        let jwtManager = JWTTokenManager.shared
        guard let jwtToken = jwtManager.getJWTToken() else {
            log("❌ [PIN DEBUG] No JWT token found in storage", level: .error)
            return .failure(.authenticationFailed("No JWT token available"))
        }
        
        log("🔍 [PIN DEBUG] JWT Token Details:", level: .info)
        log("   - Token Length: \(jwtToken.count) characters", level: .info)
        log("   - Token Prefix: \(jwtToken.prefix(50))...", level: .info)
        log("   - Token Valid: \(jwtManager.isTokenExpired() != true)", level: .info)
        
        // Parse JWT payload for debugging
        if let userInfo = jwtManager.getUserInfoFromToken() {
            log("   - JWT User ID: \(userInfo["userId"] ?? "N/A")", level: .info)
            log("   - JWT Email: \(userInfo["email"] ?? "N/A")", level: .info)
            log("   - JWT Verified: \(userInfo["verified"] ?? "N/A")", level: .info)
            if let exp = userInfo["exp"] as? TimeInterval {
                let expDate = Date(timeIntervalSince1970: exp)
                log("   - JWT Expires: \(expDate)", level: .info)
            }
        }
        
        // Create request body for JWT-authenticated PIN submission
        let requestBody: [String: Any] = [
            "username": request.username,
            "pin": request.pin
        ]
        
        log("🔍 [PIN DEBUG] Request Details:", level: .info)
        log("   - Endpoint: /store-pin/mobile", level: .info)
        log("   - Method: POST", level: .info)
        log("   - Username: \(request.username)", level: .info)
        log("   - PIN Length: \(request.pin.count) characters", level: .info)
        log("   - Will use JWT Bearer token authentication", level: .info)
        
        // Use JWT-authenticated request method
        let result = await performUserAuthenticatedRequestWithDictionary(
            endpoint: "/store-pin/mobile",
            method: .POST,
            body: requestBody,
            responseType: PINSubmissionResponse.self
        )
        
        switch result {
        case .success(let response):
            log("✅ PIN submission successful with JWT authentication", level: .info)
            return .success(response)
            
        case .failure(let error):
            log("❌ PIN submission failed with JWT authentication: \(error.localizedDescription)", level: .error)
            
            // Enhanced error logging for JWT issues
            if case .authenticationFailed(let message) = error {
                log("🔐 [PIN DEBUG] JWT authentication failed: \(message)", level: .error)
                log("🔐 [PIN DEBUG] This indicates a backend JWT validation issue", level: .error)
                log("🔐 [PIN DEBUG] Check if:", level: .error)
                log("   - Backend JWT middleware is working correctly", level: .error)
                log("   - Mobile app is registered in backend", level: .error)
                log("   - JWT secret/key matches between backend and token", level: .error)
                return .failure(.authenticationFailed("JWT authentication failed on backend. Please verify email again."))
            }
            
            return .failure(error)
        }
    }
    
    
    /// Get request URL and headers, preferring API key service if available
    /// - Parameter endpoint: API endpoint
    /// - Returns: Tuple of URL and headers
    private func getRequestURLAndHeaders(endpoint: String) -> (URL?, [String: String]) {
        let apiKeyService = OnairosAPIKeyService.shared
        
        // Try to use API key service first
        if apiKeyService.isSDKInitialized,
           let authHeaders = try? apiKeyService.getAuthHeaders(),
           let baseURL = apiKeyService.currentBaseURL {
            
            log("🔑 Using API key service for authentication", level: .debug)
            let url = URL(string: baseURL + endpoint)
            return (url, authHeaders)
        }
        
        // Fallback to legacy configuration
        log("🔄 Using legacy configuration (no API key service)", level: .debug)
        let fallbackHeaders = [
            "Content-Type": "application/json",
            "User-Agent": "OnairosSwift/3.0.72",
            "X-SDK-Version": "3.0.72",
            "X-SDK-Environment": "production",
            "X-API-Key-Type": "developer",
            "X-Timestamp": ISO8601DateFormatter().string(from: Date())
        ]
        
        let url = URL(string: baseURL + endpoint)
        return (url, fallbackHeaders)
    }
    
    /// Get request URL and headers with JWT authentication for user-specific operations
    /// - Parameter endpoint: API endpoint
    /// - Returns: Tuple of URL, headers, and JWT token status
    private func getRequestURLAndJWTHeaders(endpoint: String) async -> (URL?, [String: String], Bool) {
        let apiKeyService = OnairosAPIKeyService.shared
        let jwtManager = JWTTokenManager.shared
        
        // Get base URL
        let baseURL = apiKeyService.currentBaseURL ?? self.baseURL
        let url = URL(string: baseURL + endpoint)
        
        // Check if JWT token is available and valid
        guard let jwtToken = await jwtManager.getJWTToken() else {
            log("❌ No JWT token available for user authentication", level: .error)
            return (url, [:], false)
        }
        
        // Check if token is expired
        if let isExpired = await jwtManager.isTokenExpired(), isExpired {
            log("⚠️ JWT token is expired", level: .error)
            return (url, [:], false)
        }
        
        // Create JWT headers
        let jwtHeaders = [
            "Content-Type": "application/json",
            "Authorization": "Bearer \(jwtToken)",
            "User-Agent": "OnairosSwift/3.0.72",
            "X-SDK-Version": "3.0.72",
            "X-SDK-Environment": "production",
            "X-Auth-Type": "jwt",
            "X-Timestamp": ISO8601DateFormatter().string(from: Date())
        ]
        
        log("🔐 Using JWT authentication for user request", level: .debug)
        log("🔍 [JWT DEBUG] Request Headers Being Sent:", level: .info)
        log("   - Authorization: Bearer \(jwtToken.prefix(20))...", level: .info)
        log("   - Content-Type: \(jwtHeaders["Content-Type"] ?? "N/A")", level: .info)
        log("   - User-Agent: \(jwtHeaders["User-Agent"] ?? "N/A")", level: .info)
        log("   - X-Auth-Type: \(jwtHeaders["X-Auth-Type"] ?? "N/A")", level: .info)
        log("   - Full URL: \(url?.absoluteString ?? "N/A")", level: .info)
        return (url, jwtHeaders, true)
    }
    
    /// Perform user-authenticated request with JWT token
    /// - Parameters:
    ///   - endpoint: API endpoint
    ///   - method: HTTP method
    ///   - body: Request body
    ///   - responseType: Expected response type
    /// - Returns: Result with response or error
    private func performUserAuthenticatedRequest<T: Codable, U: Codable>(
        endpoint: String,
        method: HTTPMethod,
        body: T,
        responseType: U.Type
    ) async -> Result<U, OnairosError> {
        
        // Get URL and JWT headers
        let (requestURL, requestHeaders, hasValidJWT) = await getRequestURLAndJWTHeaders(endpoint: endpoint)
        
        // Check if JWT is valid
        guard hasValidJWT else {
            log("❌ JWT authentication failed for endpoint: \(endpoint)", level: .error)
            return .failure(.authenticationFailed("User not authenticated. Please verify email first."))
        }
        
        guard let url = requestURL else {
            let error = OnairosError.configurationError("Invalid URL configuration")
            log("❌ Invalid URL configuration for user request", level: .error)
            return .failure(error)
        }
        
        var urlRequest = URLRequest(url: url)
        urlRequest.httpMethod = method.rawValue
        
        // Add headers
        for (key, value) in requestHeaders {
            urlRequest.setValue(value, forHTTPHeaderField: key)
        }
        
        // Encode request body
        var requestBodyData: Data?
        do {
            requestBodyData = try JSONEncoder().encode(body)
            urlRequest.httpBody = requestBodyData
        } catch {
            let errorMsg = "Failed to encode request body: \(error.localizedDescription)"
            log("❌ \(errorMsg)", level: .error)
            return .failure(.unknownError(errorMsg))
        }
        
        // Log request details
        logRequest(urlRequest, body: requestBodyData)
        
        // Perform request
        do {
            let (data, response) = try await session.data(for: urlRequest)
            
            // Log response details
            logResponse(response, data: data, error: nil)
            
            // Check for HTTP errors
            if let httpResponse = response as? HTTPURLResponse {
                let statusCode = httpResponse.statusCode
                
                // Handle JWT-specific errors
                if statusCode == 401 {
                    log("⚠️ JWT authentication failed - token may be expired or invalid", level: .error)
                    
                    // Clear expired token
                    _ = await JWTTokenManager.shared.clearJWTToken()
                    
                    return .failure(.authenticationFailed("Authentication expired. Please verify email again."))
                }
                
                guard 200...299 ~= statusCode else {
                    log("❌ User request HTTP error: \(statusCode)", level: .error)
                    return .failure(.apiError("HTTP error \(statusCode)", statusCode))
                }
            }
            
            // Decode response
            do {
                let decoder = JSONDecoder()
                let response = try decoder.decode(responseType, from: data)
                return .success(response)
            } catch {
                let errorMsg = "Failed to decode response: \(error.localizedDescription)"
                log("❌ \(errorMsg)", level: .error)
                return .failure(.unknownError(errorMsg))
            }
            
        } catch {
            let onairosError = OnairosError.fromHTTPResponse(data: nil, response: nil, error: error)
            log("❌ User request network error: \(error.localizedDescription)", level: .error)
            return .failure(onairosError)
        }
    }
    
    /// Perform user-authenticated request with dictionary body
    /// - Parameters:
    ///   - endpoint: API endpoint
    ///   - method: HTTP method
    ///   - body: Request body as dictionary
    ///   - responseType: Expected response type
    /// - Returns: Result with response or error
    private func performUserAuthenticatedRequestWithDictionary<U: Codable>(
        endpoint: String,
        method: HTTPMethod,
        body: [String: Any],
        responseType: U.Type
    ) async -> Result<U, OnairosError> {
        
        // Get URL and JWT headers
        let (requestURL, requestHeaders, hasValidJWT) = await getRequestURLAndJWTHeaders(endpoint: endpoint)
        
        // Check if JWT is valid
        guard hasValidJWT else {
            log("❌ JWT authentication failed for endpoint: \(endpoint)", level: .error)
            return .failure(.authenticationFailed("User not authenticated. Please verify email first."))
        }
        
        guard let url = requestURL else {
            let error = OnairosError.configurationError("Invalid URL configuration")
            log("❌ Invalid URL configuration for user request", level: .error)
            return .failure(error)
        }
        
        var urlRequest = URLRequest(url: url)
        urlRequest.httpMethod = method.rawValue
        
        // Add headers
        for (key, value) in requestHeaders {
            urlRequest.setValue(value, forHTTPHeaderField: key)
        }
        
        // Encode request body
        var requestBodyData: Data?
        do {
            requestBodyData = try JSONSerialization.data(withJSONObject: body)
            urlRequest.httpBody = requestBodyData
        } catch {
            let errorMsg = "Failed to encode request body: \(error.localizedDescription)"
            log("❌ \(errorMsg)", level: .error)
            return .failure(.unknownError(errorMsg))
        }
        
        // Log request details
        logRequest(urlRequest, body: requestBodyData)
        
        // Perform request
        do {
            let (data, response) = try await session.data(for: urlRequest)
            
            // Log response details
            logResponse(response, data: data, error: nil)
            
            // Check for HTTP errors
            if let httpResponse = response as? HTTPURLResponse {
                let statusCode = httpResponse.statusCode
                
                // Handle JWT-specific errors
                if statusCode == 401 {
                    log("⚠️ JWT authentication failed - token may be expired or invalid", level: .error)
                    
                    // Clear expired token
                    _ = await JWTTokenManager.shared.clearJWTToken()
                    
                    return .failure(.authenticationFailed("Authentication expired. Please verify email again."))
                }
                
                guard 200...299 ~= statusCode else {
                    log("❌ User request HTTP error: \(statusCode)", level: .error)
                    return .failure(.apiError("HTTP error \(statusCode)", statusCode))
                }
            }
            
            // Decode response
            do {
                let decoder = JSONDecoder()
                let response = try decoder.decode(responseType, from: data)
                return .success(response)
            } catch {
                let errorMsg = "Failed to decode response: \(error.localizedDescription)"
                log("❌ \(errorMsg)", level: .error)
                return .failure(.unknownError(errorMsg))
            }
            
        } catch {
            let onairosError = OnairosError.fromHTTPResponse(data: nil, response: nil, error: error)
            log("❌ User request network error: \(error.localizedDescription)", level: .error)
            return .failure(onairosError)
        }
    }
}

/// HTTP method enumeration
public enum HTTPMethod: String {
    case GET = "GET"
    case POST = "POST"
    case PUT = "PUT"
    case DELETE = "DELETE"
    case PATCH = "PATCH"
} <|MERGE_RESOLUTION|>--- conflicted
+++ resolved
@@ -199,11 +199,6 @@
             // Handle JWT token if verification is successful
             if response.isSuccessfulVerification {
                 if let jwtToken = response.userJWTToken {
-<<<<<<< HEAD
-                    let success = JWTTokenManager.shared.storeJWTToken(jwtToken)
-                    log("🔐 JWT token stored: \(success ? "✅ Success" : "❌ Failed")", level: success ? .info : .error)
-                }
-=======
                     let success = await JWTTokenManager.shared.storeJWTToken(jwtToken)
                     
                     if success {
@@ -241,7 +236,6 @@
             }
             if let accountInfo = response.accountInfo {
                 log("📋 Account info received: \(accountInfo)", level: .info)
->>>>>>> b2f9567f
             }
             
             return .success(response)
