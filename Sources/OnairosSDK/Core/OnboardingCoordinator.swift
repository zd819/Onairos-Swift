import UIKit
import Foundation

/// Timeout error for async operations
struct TimeoutError: Error, LocalizedError {
    var errorDescription: String? {
        return "Operation timed out"
    }
}

/// Coordinates the onboarding flow through all steps
@MainActor
public class OnboardingCoordinator {
    
    /// Configuration for the onboarding flow
    private let config: OnairosConfig
    
    /// Current onboarding state
    private let state: OnboardingState
    
    /// Modal presentation controller
    private var modalController: OnairosModalController?
    
    /// Completion handler
    private var completion: OnboardingCompletion?
    
    /// Completion callback for external access
    public var onCompletion: ((OnboardingResult) -> Void)?
    
    /// Connected platform data
    private var connectedPlatformData: [String: PlatformData] = [:]
    
    /// API client
    private let apiClient: OnairosAPIClient
    
    /// Training manager
    private var trainingManager: TrainingManager?
    
    /// Initialize coordinator
    /// - Parameters:
    ///   - state: Onboarding state
    ///   - config: SDK configuration
    ///   - apiClient: API client instance
    public init(state: OnboardingState, config: OnairosConfig, apiClient: OnairosAPIClient) {
        self.state = state
        self.config = config
        self.apiClient = apiClient
        
        // Configure API client
        apiClient.configure(baseURL: config.apiBaseURL)
    }
    
    /// Start the onboarding flow
    /// - Parameters:
    ///   - presentingViewController: View controller to present from
    ///   - completion: Completion handler
    public func start(
        from presentingViewController: UIViewController,
        completion: @escaping OnboardingCompletion
    ) {
        self.completion = completion
        
        // Reset state
        state.reset()
        
        // Create and present modal
        let modalController = OnairosModalController(
            coordinator: self,
            state: state,
            config: config
        )
        
        self.modalController = modalController
        
        // Present modal with animation
        modalController.modalPresentationStyle = .overFullScreen
        modalController.modalTransitionStyle = .crossDissolve
        
        presentingViewController.present(modalController, animated: true)
    }
    
    /// Dismiss the onboarding flow
    /// - Parameter result: Onboarding result
    private func dismiss(with result: OnboardingResult) {
        print("🔍 [DEBUG] OnboardingCoordinator.dismiss called with result: \(result)")
        
        // Ensure we're on the main thread for UI operations
        DispatchQueue.main.async { [weak self] in
            guard let self = self else { return }
            
            if let modalController = self.modalController {
                // Use the custom dismissModal method for better animation
                modalController.dismissModal { [weak self] in
                    print("🔍 [DEBUG] Modal dismissal completed, calling completion handlers")
                    self?.completion?(result)
                    self?.onCompletion?(result)
                    self?.cleanup()
                }
            } else {
                print("⚠️ [DEBUG] Modal controller is nil, calling completion handlers directly")
                self.completion?(result)
                self.onCompletion?(result)
                self.cleanup()
            }
        }
    }
    
    /// Clean up resources
    private func cleanup() {
        modalController = nil
        completion = nil
        connectedPlatformData.removeAll()
        trainingManager?.disconnect()
        trainingManager = nil
    }
    
    // MARK: - Step Navigation
    
    /// Proceed to next step
    public func proceedToNextStep() {
        print("🔍 [DEBUG] proceedToNextStep called")
        print("🔍 [DEBUG] Current step: \(state.currentStep)")
        print("🔍 [DEBUG] State email: '\(state.email)'")
        print("🔍 [DEBUG] Email validation result: \(state.validateCurrentStep())")
        
        guard state.validateCurrentStep() else {
            print("🔍 [DEBUG] Step validation failed - showing error")
            state.errorMessage = "Please complete the current step before proceeding."
            return
        }
        
        print("🔍 [DEBUG] Step validation passed - proceeding with step: \(state.currentStep)")
        
        switch state.currentStep {
        case .email:
            print("🔍 [DEBUG] Calling handleEmailStep()")
            handleEmailStep()
        case .verify:
            print("🔍 [DEBUG] Calling handleVerifyStep()")
            handleVerifyStep()
        case .connect:
            // Manual proceed from connect step
            print("🔍 [DEBUG] Calling handleConnectStepProceed()")
            handleConnectStepProceed()
        case .success:
            print("🔍 [DEBUG] Calling handleSuccessStep()")
            handleSuccessStep()
        case .pin:
            print("🔍 [DEBUG] Calling handlePINStep()")
            handlePINStep()
        case .training:
            print("🔍 [DEBUG] Calling handleTrainingComplete()")
            handleTrainingComplete()
        }
    }
    
    /// Handle manual proceed from connect step
    private func handleConnectStepProceed() {
        if config.isTestMode {
            print("🧪 [TEST MODE] User manually proceeding from connect step")
        }
        
        // User manually chose to proceed (either with or without connections)
        // Skip the success step and go directly to PIN creation
        state.currentStep = .pin
        
        if config.isTestMode {
            print("🧪 [TEST MODE] Moving directly to PIN step")
        }
    }
    
    /// Go back to previous step
    public func goBackToPreviousStep() {
        print("🔙 [COORDINATOR] Going back from step: \(state.currentStep)")
        
        switch state.currentStep {
        case .email:
            // Can't go back from first step
            cancelOnboarding()
        case .verify:
            state.currentStep = .email
        case .connect:
            state.currentStep = .verify
        case .success:
            state.currentStep = .connect
        case .pin:
            state.currentStep = .connect // Go back to connect step, skip success
        case .training:
            // Stop any ongoing training before going back
            print("🛑 [COORDINATOR] Stopping training and returning to PIN step")
            trainingManager?.disconnect()
            
            // Reset training state
            state.trainingProgress = 0.0
            state.trainingStatus = "Initializing..."
            
            // Go back to PIN step
            state.currentStep = .pin
        }
        
        // Clear any error messages and loading state
        state.errorMessage = nil
        state.isLoading = false
        
        print("🔙 [COORDINATOR] Moved to step: \(state.currentStep)")
    }
    
    /// Cancel onboarding flow
    public func cancelOnboarding() {
        print("🚫 [COORDINATOR] cancelOnboarding called")
        
        // Stop any ongoing training
        trainingManager?.disconnect()
        
        // Reset state to prevent any ongoing operations
        state.isLoading = false
        state.errorMessage = nil
        
        // Dismiss with user cancelled result
        dismiss(with: .failure(.userCancelled))
    }
    
    // MARK: - Step Handlers
    
    /// Handle email input step
    private func handleEmailStep() {
        state.isLoading = true
        state.errorMessage = nil
        
        // In test mode, accept any email immediately
        if config.isTestMode {
            print("🧪 Test mode - accepting email: \(state.email)")
            DispatchQueue.main.asyncAfter(deadline: .now() + 0.5) { [weak self] in
                self?.state.isLoading = false
                self?.state.currentStep = .verify
            }
            return
        }
        
        Task {
            let result = await apiClient.requestEmailVerification(email: state.email)
            
            await MainActor.run {
                state.isLoading = false
                
                switch result {
                case .success(let response):
                    print("✅ Email verification request successful")
                    
                    // Store account info if provided
                    if let accountInfo = response.accountInfo {
                        state.accountInfo = accountInfo
                    }
                    
                    state.currentStep = .verify
                case .failure(let error):
                    print("❌ Email verification failed: \(error)")
                    
                    let userFriendlyMessage = getUserFriendlyErrorMessage(for: error)
                    state.errorMessage = userFriendlyMessage
                    
                    if config.isDebugMode {
                        print("🔍 Debug mode - proceeding to verify step despite API failure")
                        DispatchQueue.main.asyncAfter(deadline: .now() + 2.0) { [weak self] in
                            self?.state.errorMessage = nil
                            self?.state.currentStep = .verify
                        }
                    }
                }
            }
        }
    }
    
    /// Get user-friendly error message for API failures
    /// - Parameter error: OnairosError to convert
    /// - Returns: User-friendly error message
    private func getUserFriendlyErrorMessage(for error: OnairosError) -> String {
        switch error {
        case .networkUnavailable:
            return "Please check your internet connection and try again."
        case .networkError(let reason):
            return "Network error: \(reason). Please try again."
        case .apiError(let message, let statusCode):
            if let statusCode = statusCode {
                switch statusCode {
                case 404:
                    return "Email verification service is temporarily unavailable. Please try again later."
                case 429:
                    return "Too many requests. Please wait a moment and try again."
                case 500...599:
                    return "Server error. Please try again later."
                default:
                    return "Unable to verify email: \(message). Please try again."
                }
            } else {
                return "Unable to verify email: \(message). Please try again."
            }
        case .emailVerificationFailed(let reason):
            return "Email verification failed: \(reason). Please try again."
        default:
            return "Unable to verify email. Please check your internet connection and try again."
        }
    }
    
    /// Handle email verification step
    private func handleVerifyStep() {
        state.isLoading = true
        state.errorMessage = nil
        
        // In test mode, skip API call and proceed directly
        if config.isTestMode {
            print("🧪 [TEST MODE] Verify step - accepting any code: \(state.verificationCode)")
            DispatchQueue.main.asyncAfter(deadline: .now() + 0.5) { [weak self] in
                self?.state.isLoading = false
                self?.state.currentStep = .connect
            }
            return
        }
        
        Task {
            let result = await apiClient.verifyEmailCode(email: state.email, code: state.verificationCode)
            
            await MainActor.run {
                state.isLoading = false
                
                switch result {
                case .success(let response):
                    if response.isSuccessfulVerification {
                        print("✅ Email verification successful with JWT token")
                        
                        // ENHANCED: Extract and store userName from multiple possible locations
                        extractAndStoreUserName(from: response)
                        
                        // Handle user data from the API response
                        if let user = response.user {
                            storeUserData(user, isNewUser: !(response.existingUser ?? true))
                        }
                        
                        // Check if this is a new user
                        if let existingUser = response.existingUser {
                            print("👤 User: \(existingUser ? "Existing" : "New")")
                        }
                        
                        state.currentStep = .connect
                    } else if response.success {
                        print("⚠️ Code validation successful but no JWT token received")
                        handleVerificationFailure(response: response)
                    } else {
                        print("❌ Email verification failed")
                        handleVerificationFailure(response: response)
                    }
                case .failure(let error):
                    print("❌ Email verification API call failed: \(error)")
                    handleVerificationError(error: error)
                }
            }
        }
    }
    
    /// Extract and store userName from email verification response
    /// This handles multiple possible response structures to ensure userName is always stored
    private func extractAndStoreUserName(from response: EmailVerificationResponse) {
        print("🔍 [USERNAME DEBUG] Extracting userName from email verification response")
        
        var extractedUserName: String?
        
        // Method 1: Try to get userName from response.user
        if let user = response.user {
            extractedUserName = user.userName
            print("🔍 [USERNAME DEBUG] Method 1: Found userName from response.user: \(user.userName)")
        }
        
        // Method 2: Try to get userName from JWT token payload
        if extractedUserName == nil {
            if let jwtToken = response.userJWTToken {
                if let userInfo = JWTTokenManager.parseJWTPayload(token: jwtToken) {
                    if let userName = userInfo["userName"] as? String {
                        extractedUserName = userName
                        print("🔍 [USERNAME DEBUG] Method 2: Found userName from JWT payload: \(userName)")
                    }
                }
            }
        }
        
        // Method 3: Try to get userName from accountInfo
        if extractedUserName == nil {
            if let accountInfo = response.accountInfo {
                if let userName = accountInfo["userName"]?.value as? String {
                    extractedUserName = userName
                    print("🔍 [USERNAME DEBUG] Method 3: Found userName from accountInfo: \(userName)")
                }
            }
        }
        
        // Method 4: Try to get userName from accountDetails (alternative field name)
        if extractedUserName == nil {
            if let accountInfo = response.accountInfo {
                if let accountDetails = accountInfo["accountDetails"]?.value as? [String: Any] {
                    if let userName = accountDetails["userName"] as? String {
                        extractedUserName = userName
                        print("🔍 [USERNAME DEBUG] Method 4: Found userName from accountDetails: \(userName)")
                    }
                }
            }
        }
        
        // Store the extracted userName
        if let userName = extractedUserName {
            UserDefaults.standard.set(userName, forKey: "onairos_username")
            print("✅ [USERNAME DEBUG] Successfully stored userName: \(userName)")
            
            // Verify storage
            let storedUserName = UserDefaults.standard.string(forKey: "onairos_username")
            print("🔍 [USERNAME DEBUG] Verification - stored userName: \(storedUserName ?? "nil")")
        } else {
            print("❌ [USERNAME DEBUG] Failed to extract userName from response")
            print("🔍 [USERNAME DEBUG] Response structure:")
            print("   - response.user: \(response.user != nil ? "present" : "nil")")
            print("   - response.userJWTToken: \(response.userJWTToken != nil ? "present" : "nil")")
            print("   - response.accountInfo: \(response.accountInfo != nil ? "present" : "nil")")
            
            // Fallback: Use email-based username but log a warning
            let fallbackUserName = extractUsername(from: state.email)
            UserDefaults.standard.set(fallbackUserName, forKey: "onairos_username")
            print("⚠️ [USERNAME DEBUG] Using fallback userName from email: \(fallbackUserName)")
            print("⚠️ [USERNAME DEBUG] THIS MAY CAUSE PIN STORAGE ISSUES - userName mismatch with backend")
        }
    }
    
    /// Store user data from verification response
    private func storeUserData(_ user: EmailVerificationResponse.EmailVerificationData.UserData, isNewUser: Bool) {
        // Store user data in UserDefaults for later use
        UserDefaults.standard.set(user.userId, forKey: "onairos_user_id")
        UserDefaults.standard.set(user.userName, forKey: "onairos_username")
        UserDefaults.standard.set(user.name, forKey: "onairos_user_name")
        UserDefaults.standard.set(user.email, forKey: "onairos_user_email")
        UserDefaults.standard.set(user.verified, forKey: "onairos_user_verified")
        UserDefaults.standard.set(user.creationDate, forKey: "onairos_user_creation_date")
        UserDefaults.standard.set(isNewUser, forKey: "onairos_is_new_user")
        
        print("💾 User data stored locally")
    }
    
    /// Handle verification failure from API response
    private func handleVerificationFailure(response: EmailVerificationResponse) {
        if config.isDebugMode {
            state.errorMessage = "Invalid verification code, but debug mode allows proceeding..."
            DispatchQueue.main.asyncAfter(deadline: .now() + 2.0) { [weak self] in
                print("🔍 Debug mode - proceeding despite invalid code")
                self?.state.errorMessage = nil
                self?.state.currentStep = .connect
            }
        } else {
            if let error = response.error {
                state.errorMessage = error
                if let attemptsRemaining = response.attemptsRemaining {
                    state.errorMessage = "\(error) (\(attemptsRemaining) attempts remaining)"
                }
            } else {
                state.errorMessage = "Invalid verification code. Please check your email and try again."
            }
        }
    }
    
    /// Handle verification API error
    private func handleVerificationError(error: OnairosError) {
        // CRITICAL FIX: Always show error message first, never dismiss modal on API failure
        let userFriendlyMessage = getUserFriendlyVerificationErrorMessage(for: error)
        state.errorMessage = userFriendlyMessage
        
        if config.isDebugMode {
            // In debug mode, show error but allow proceeding after delay
            print("🔍 [DEBUG] Debug mode - showing verification error but will allow proceeding")
            DispatchQueue.main.asyncAfter(deadline: .now() + 2.0) { [weak self] in
                print("🔍 [DEBUG] Debug mode - proceeding to connect step despite verification API failure")
                self?.state.errorMessage = nil
                self?.state.currentStep = .connect
            }
        } else {
            // In production mode, stay on verification step and show error
            print("🔍 [DEBUG] Production mode - staying on verification step with error message")
            // DO NOT dismiss modal or proceed - let user retry or cancel manually
        }
    }
    
    /// Get user-friendly error message for verification API failures
    /// - Parameter error: OnairosError to convert
    /// - Returns: User-friendly error message
    private func getUserFriendlyVerificationErrorMessage(for error: OnairosError) -> String {
        switch error {
        case .networkUnavailable:
            return "Please check your internet connection and try again."
        case .networkError(let reason):
            return "Network error: \(reason). Please try again."
        case .apiError(let message, let statusCode):
            if let statusCode = statusCode {
                switch statusCode {
                case 400:
                    return "Invalid verification code format. Please enter the 6-digit code from your email."
                case 404:
                    return "Verification service is temporarily unavailable. Please try again later."
                case 429:
                    return "Too many verification attempts. Please wait a moment and try again."
                case 500...599:
                    return "Server error during verification. Please try again later."
                default:
                    return "Unable to verify code: \(message). Please try again."
                }
            } else {
                return "Unable to verify code: \(message). Please try again."
            }
        case .invalidCredentials:
            return "Invalid verification code. Please check your email and enter the correct 6-digit code."
        default:
            return "Unable to verify code. Please check your internet connection and try again."
        }
    }
    
    /// Handle platform connection step
    private func handleConnectStep() {
        if config.isTestMode {
            print("🧪 [TEST MODE] Connect step - allowing manual proceed without platform connections")
        }
        
        // In test mode or if empty connections are allowed, show the connect screen but don't auto-advance
        // User needs to manually press "Continue" or "Skip" button
        if config.isTestMode || config.allowEmptyConnections || config.isDebugMode {
            // Don't auto-advance - let user manually proceed
            // The UI will show a "Continue" or "Skip" button that calls proceedToNextStep()
            if config.isTestMode {
                print("🧪 [TEST MODE] Connect step ready - user can manually proceed")
            }
        } else if !state.connectedPlatforms.isEmpty {
            // User has connected platforms, they can proceed manually
            if config.isDebugMode {
                print("🐛 [DEBUG] Connect step - user has connected platforms, can proceed")
            }
        } else {
            // User must connect at least one platform
            state.errorMessage = "Please connect at least one platform to continue."
        }
    }
    
    /// Handle success step (auto-advance)
    /// NOTE: Success step is a brief "Success!" screen between Connect and PIN steps
    /// The SuccessStepViewController handles its own auto-advance, so this method
    /// is called when the user manually proceeds from the success step
    private func handleSuccessStep() {
        if config.isTestMode {
            print("🧪 [TEST MODE] Success step - user manually proceeding to PIN")
        }
        
        // User manually proceeded from success step, move to PIN
        state.currentStep = .pin
    }
    
    /// Handle PIN creation step
    private func handlePINStep() {
        // In test mode, skip API call and proceed directly to training
        if config.isTestMode {
            print("🧪 [TEST MODE] PIN step - accepting any PIN: \(state.pin)")
            state.isLoading = true
            DispatchQueue.main.asyncAfter(deadline: .now() + 0.5) { [weak self] in
                self?.state.isLoading = false
                self?.state.currentStep = .training
                print("🧪 [TEST MODE] Moving to training step")
                self?.startAITraining()
            }
            return
        }
        
        // PIN has been submitted to backend via PINStepViewController
        // No need for additional registration - proceed directly to training
        print("✅ [PIN STEP] PIN submitted successfully, proceeding to training")
        state.currentStep = .training
        startAITraining()
    }
    
    /// Start AI training (public method for external access)
    public func startTraining() {
        state.currentStep = .training
        startAITraining()
    }
    
    /// Check email verification status
    /// - Parameter email: Email address to check
    /// - Returns: Verification status response
    public func checkEmailVerificationStatus(email: String) async -> Result<EmailVerificationStatusResponse, OnairosError> {
        return await apiClient.checkEmailVerificationStatus(email: email)
    }
    
    /// Handle training completion
    private func handleTrainingComplete() {
        // Save session
        UserDefaults.standard.set(true, forKey: "onairos_session_saved")
        UserDefaults.standard.set(state.email, forKey: "onairos_user_email")
        
        // Create success result
        let onboardingData = OnboardingData(
            apiURL: config.apiBaseURL,
            token: "placeholder_token", // Would be returned by API
            userData: [
                "email": state.email,
                "pin": state.pin
            ],
            connectedPlatforms: connectedPlatformData,
            sessionSaved: true,
            inferenceData: nil,
            partner: nil,
            accountInfo: state.accountInfo?.mapValues { $0.value }
        )
        
        dismiss(with: .success(onboardingData))
    }
    
    // MARK: - Platform Authentication
    
    /// Authenticate with specific platform
    /// - Parameter platform: Platform to authenticate
    /// - Returns: Platform data
    private func authenticatePlatform(_ platform: Platform) async throws -> PlatformData {
        switch platform.authMethod {
        case .nativeSDK:
            return try await authenticateYouTube()
        case .oauth:
            return try await authenticateOAuth(platform)
        }
    }
    
    /// Authenticate with YouTube platform
    /// - Returns: YouTube platform data
    private func authenticateYouTube() async throws -> PlatformData {
        // Initialize YouTube authentication manager
        YouTubeAuthManager.shared.initialize()
        
        // Authenticate with YouTube using native SDK
        let credentials = try await YouTubeAuthManager.shared.authenticate()
        
        // Get username from stored user data or use email
        let username = UserDefaults.standard.string(forKey: "onairos_username") ?? extractUsername(from: state.email)
        
        // Send credentials to backend for verification and data sync
        let result = await apiClient.authenticateYouTube(
            accessToken: credentials.accessToken,
            refreshToken: credentials.refreshToken ?? "",
            idToken: credentials.idToken,
            username: username
        )
        
        switch result {
        case .success(let response):
            print("✅ [YouTube Auth] Successfully authenticated with backend")
            return PlatformData(
                platform: "youtube",
                accessToken: credentials.accessToken,
                refreshToken: credentials.refreshToken,
                expiresAt: credentials.expiresAt,
                userData: response.userData?.mapValues { $0.value }
            )
        case .failure(let error):
            print("❌ [YouTube Auth] Backend authentication failed: \(error.localizedDescription)")
            throw error
        }
    }
    
    /// Extract username from email address
    /// - Parameter email: Email address
    /// - Returns: Username (part before @)
    private func extractUsername(from email: String) -> String {
        let components = email.components(separatedBy: "@")
        return components.first ?? email
    }
    
    /// Authenticate with OAuth platform
    /// - Parameter platform: Platform to authenticate
    /// - Returns: Platform data
    private func authenticateOAuth(_ platform: Platform) async throws -> PlatformData {
        // Placeholder - would open OAuth WebView
        throw OnairosError.platformUnavailable(platform.displayName)
        
        /*
        // Example implementation:
        let authCode = try await OAuthManager.shared.authenticate(platform: platform)
        let username = UserDefaults.standard.string(forKey: "onairos_username") ?? ""
        let request = PlatformAuthRequest(
            platform: platform.rawValue,
            authCode: authCode,
            username: username
        )
        
        let result = await apiClient.authenticatePlatform(request)
        
        switch result {
        case .success(let response):
            return PlatformData(
                platform: platform.rawValue,
                accessToken: response.token,
                refreshToken: nil,
                expiresAt: nil,
                userData: response.userData?.mapValues { $0.value }
            )
        case .failure(let error):
            throw error
        }
        */
    }
    
    // MARK: - AI Training
    
    /// Start AI model training
    private func startAITraining() {
        state.setTrainingProgress(0.0)
        state.trainingStatus = "Initializing AI training..."
        
        if config.simulateTraining {
            simulateTraining()
        } else {
            startRealTraining()
        }
    }
    
    /// Simulate training progress for testing
    private func simulateTraining() {
        // Slower simulation in test mode so user can see the training screen
        let interval = config.isTestMode ? 0.1 : 0.1
        let increment = config.isTestMode ? 0.015 : 0.02  // Slower in test mode
        
        // CRITICAL: Protect against invalid increment values
        guard !interval.isNaN && !interval.isInfinite && interval > 0 &&
              !increment.isNaN && !increment.isInfinite && increment > 0 else {
            print("🚨 [ERROR] Invalid training simulation parameters - interval: \(interval), increment: \(increment)")
            // Fallback to safe values
            state.setTrainingProgress(1.0)
            state.trainingStatus = "Training completed"
            DispatchQueue.main.asyncAfter(deadline: .now() + 1.0) {
                self.handleTrainingComplete()
            }
            return
        }
        
        if config.isTestMode {
            print("🧪 [TEST MODE] Starting training simulation - will take ~10 seconds to complete")
        }
        
        let timer = Timer.scheduledTimer(withTimeInterval: interval, repeats: true) { [weak self] timer in
            guard let self = self else {
                timer.invalidate()
                return
            }
            
            // CRITICAL: Protect against NaN in current progress
            let currentProgress = self.state.trainingProgress
            guard !currentProgress.isNaN && !currentProgress.isInfinite else {
                print("🚨 [ERROR] Current training progress is NaN: \(currentProgress)")
                timer.invalidate()
                self.state.setTrainingProgress(1.0)
                self.handleTrainingComplete()
                return
            }
            
            // Safely increment progress with NaN protection
            let newProgress = currentProgress + increment
            guard !newProgress.isNaN && !newProgress.isInfinite else {
                print("🚨 [ERROR] New training progress would be NaN: \(newProgress)")
                timer.invalidate()
                self.state.setTrainingProgress(1.0)
                self.handleTrainingComplete()
                return
            }
            
            self.state.setTrainingProgress(newProgress)
            
            // Update status messages based on progress
            if self.config.isTestMode {
                // More obvious test mode messages
                if self.state.trainingProgress >= 0.2 && self.state.trainingProgress < 0.4 {
                    self.state.trainingStatus = "🧪 TEST MODE: Simulating data analysis..."
                } else if self.state.trainingProgress >= 0.4 && self.state.trainingProgress < 0.7 {
                    self.state.trainingStatus = "🧪 TEST MODE: Building mock AI model..."
                } else if self.state.trainingProgress >= 0.7 && self.state.trainingProgress < 0.9 {
                    self.state.trainingStatus = "🧪 TEST MODE: Finalizing simulation..."
                } else if self.state.trainingProgress < 0.2 {
                    self.state.trainingStatus = "🧪 TEST MODE: Initializing test training..."
                }
            } else {
                // Normal simulation messages
                if self.state.trainingProgress >= 0.3 && self.state.trainingProgress < 0.4 {
                    self.state.trainingStatus = "Analyzing your data..."
                } else if self.state.trainingProgress >= 0.6 && self.state.trainingProgress < 0.7 {
                    self.state.trainingStatus = "Building your AI model..."
                } else if self.state.trainingProgress >= 0.9 && self.state.trainingProgress < 1.0 {
                    self.state.trainingStatus = "Finalizing training..."
                }
            }
            
            if self.state.trainingProgress >= 1.0 {
                timer.invalidate()
                self.state.setTrainingProgress(1.0)  // Ensure exactly 1.0, no NaN
                self.state.trainingStatus = self.config.isTestMode ? "🧪 TEST MODE: Training simulation complete!" : "Training complete!"
                
                // Longer completion delay in test mode so user can see the completion
                let completionDelay = self.config.isTestMode ? 3.0 : 1.5
                if self.config.isTestMode {
                    print("🧪 [TEST MODE] Training complete! Will finish in \(completionDelay) seconds")
                }
                DispatchQueue.main.asyncAfter(deadline: .now() + completionDelay) {
                    if self.config.isTestMode {
                        print("🧪 [TEST MODE] Completing onboarding flow with success")
                    }
                    self.handleTrainingComplete()
                }
            }
        }
    }
    
    /// Start real AI training with Socket.IO
    private func startRealTraining() {
        trainingManager = TrainingManager(config: config)
        
        trainingManager?.onProgress = { [weak self] progress in
            Task { @MainActor in
                // Protect against NaN values from external progress updates
                self?.state.setTrainingProgress(progress.percentage)
                self?.state.trainingStatus = progress.status
            }
        }
        
        trainingManager?.onComplete = { [weak self] in
            Task { @MainActor in
                self?.state.setTrainingProgress(1.0)  // Ensure exactly 1.0, no NaN
                self?.state.trainingStatus = "Training complete!"
                
                // Auto-complete after 1.5 seconds
                DispatchQueue.main.asyncAfter(deadline: .now() + 1.5) {
                    self?.handleTrainingComplete()
                }
            }
        }
        
        trainingManager?.onError = { [weak self] error in
            Task { @MainActor in
                self?.state.errorMessage = error.localizedDescription
                // Fall back to simulation on error
                self?.simulateTraining()
            }
        }
        
        // Prepare user data
        let userData: [String: Any] = [
            "email": state.email,
<<<<<<< HEAD
            "username": state.email, // Use email as username for now
            "deviceInfo": DeviceInfo()
=======
            "platforms": Array(state.connectedPlatforms)
>>>>>>> 3e54feca
        ]
        
        // Prepare connected platforms data in the correct format
        var connectedPlatformsArray: [[String: Any]] = []
        for (platformName, platformData) in connectedPlatformData {
            var platformDict: [String: Any] = [
                "platform": platformName,
                "accessToken": platformData.accessToken
            ]
            
            if let refreshToken = platformData.refreshToken {
                platformDict["refreshToken"] = refreshToken
            }
            if let expiresAt = platformData.expiresAt {
                platformDict["expiresAt"] = expiresAt.timeIntervalSince1970
            }
            if let userData = platformData.userData {
                platformDict["userData"] = userData
            }
            
            connectedPlatformsArray.append(platformDict)
        }
        
        let connectedPlatforms: [String: Any] = [
            "platforms": connectedPlatformsArray
        ]
        
        // Start training with proper parameters
        trainingManager?.startTraining(
            userData: userData,
            email: state.email,
            connectedPlatforms: connectedPlatforms
        )
    }
    
    // MARK: - Platform Connection Management
    
    /// Handle platform connection success
    /// - Parameter platform: Platform that was successfully connected
    public func handlePlatformConnected(_ platform: Platform) {
        print("📱 [OnboardingCoordinator] Platform connected: \(platform.displayName)")
        
        // Update connected platforms data
        let platformData = PlatformData(
            platform: platform.rawValue,
            accessToken: UserDefaults.standard.string(forKey: "onairos_\(platform.rawValue)_token") ?? "",
            refreshToken: nil,
            expiresAt: UserDefaults.standard.object(forKey: "onairos_\(platform.rawValue)_token_expires") as? Date,
            userData: [:]
        )
        
        connectedPlatformData[platform.rawValue] = platformData
        
        // Log connection success
        print("✅ [OnboardingCoordinator] Successfully stored platform data for \(platform.displayName)")
    }
    
    /// Connect to platform (called from UI)
    /// - Parameter platform: Platform to connect to
    public func connectToPlatform(_ platform: Platform) {
        print("🔗 [OnboardingCoordinator] Connecting to platform: \(platform.displayName)")
        
        // Set loading state
        state.isLoading = true
        
        Task {
            do {
                // Add timeout specifically for YouTube to prevent freezing
                let platformData: PlatformData
                if platform == .youtube {
                    platformData = try await withTimeout(seconds: 5) {
                        try await self.authenticatePlatform(platform)
                    }
                } else {
                    platformData = try await self.authenticatePlatform(platform)
                }
                
                await MainActor.run {
                    // Store platform data
                    self.connectedPlatformData[platform.rawValue] = platformData
                    
                    // Add to connected platforms
                    self.state.connectedPlatforms.insert(platform.rawValue)
                    
                    // Clear loading state
                    self.state.isLoading = false
                    
                    print("✅ [OnboardingCoordinator] Successfully connected to \(platform.displayName)")
                }
                
            } catch {
                await MainActor.run {
                    self.state.isLoading = false
                    
                    // Handle timeout specifically for YouTube
                    if platform == .youtube && error is TimeoutError {
                        self.state.errorMessage = "YouTube connection timed out. Please try again or check your connection."
                        print("⏰ [OnboardingCoordinator] YouTube connection timed out after 5 seconds")
                    } else {
                        self.state.errorMessage = "Failed to connect to \(platform.displayName): \(error.localizedDescription)"
                        print("❌ [OnboardingCoordinator] Failed to connect to \(platform.displayName): \(error.localizedDescription)")
                    }
                }
            }
        }
    }
    
    /// Execute async operation with timeout
    /// - Parameters:
    ///   - seconds: Timeout duration in seconds
    ///   - operation: Async operation to execute
    /// - Returns: Result of the operation
    /// - Throws: TimeoutError if operation times out
    private func withTimeout<T>(seconds: Double, operation: @escaping () async throws -> T) async throws -> T {
        try await withThrowingTaskGroup(of: T.self) { group in
            // Add the main operation
            group.addTask {
                try await operation()
            }
            
            // Add timeout task
            group.addTask {
                try await Task.sleep(nanoseconds: UInt64(seconds * 1_000_000_000))
                throw TimeoutError()
            }
            
            // Return the first result (either success or timeout)
            guard let result = try await group.next() else {
                throw TimeoutError()
            }
            
            // Cancel remaining tasks
            group.cancelAll()
            
            return result
        }
    }
} <|MERGE_RESOLUTION|>--- conflicted
+++ resolved
@@ -848,12 +848,8 @@
         // Prepare user data
         let userData: [String: Any] = [
             "email": state.email,
-<<<<<<< HEAD
             "username": state.email, // Use email as username for now
-            "deviceInfo": DeviceInfo()
-=======
             "platforms": Array(state.connectedPlatforms)
->>>>>>> 3e54feca
         ]
         
         // Prepare connected platforms data in the correct format
